import argparse
import concurrent.futures
import math
import pathlib
import time
from functools import cache
from itertools import repeat
from typing import Callable
from functools import partial

import cv2 as cv
import numpy as np
import skimage
import matplotlib.pyplot as plt


def l(s: float) -> float:
    # linear kernel for bilinear
    s = abs(s)
    if 0 <= s < 1:
        return 1 - s
    return 0.0


def nn(s: float) -> float:
    # nearest neighbor
    if -0.5 <= s < 0.5:
        return 1.0
    return 0.0


# cache seems to speed this up enough to be worth
@cache
def bicubic(s: float) -> float:
    # bicubic convolution kernel aka catmull-rom spline
    # the value of a here is -0.5 as that was used in Keys' version
    a: float = -0.5
    s = abs(s)
    if 0 <= s < 1:
        return (a + 2) * s**3 - (a + 3) * s**2 + 1
    elif 1 <= s < 2:
        return a * s**3 - 5 * a * s**2 + 8 * a * s - 4 * a
    return 0.0


@cache
def mn(B: float, C: float, x: float) -> float:
    x = abs(x)

    if x < 1:
        return (1 / 6) * (
            (12 - 9 * B - 6 * C) * x**3
            + (-18 + 12 * B + 6 * C) * x**2
            + (6 - 2 * B)
        )
    elif 1 <= x < 2:
        return (1 / 6) * (
            (-B - 6 * C) * x**3
            + (6 * B + 30 * C) * x**2
            + (-12 * B - 48 * C) * x
            + (8 * B + 24 * C)
        )

    return 0.0


def mitchell_nervali(B: float, C: float) -> Callable[[float], float]:
    # mitchell nervali filter which can reprsent
    # many different cubic splines based on B and C
    # https://en.wikipedia.org/wiki/Mitchell%E2%80%93Netravali_filters

    # It should be noted that the catmull-rom spline too
    # can be represented with this with values B=0 and C=0.5.
    # More specifically when B=0, C is just the -a value in Keys' kernel u

    return partial(mn, B, C)


def lanczos(x: float) -> float:
    # lancozs kernel, which is more specifically
    # a sinc filter windowed to a smaller size (here 2)
    a = 2
    if -a < x < a:
        return float(np.sinc(x) * np.sinc(x / a))
    return 0.0


def plot_kernels(*kernels: Callable[[float], float]):
    import matplotlib.pyplot as plt

    xs = np.linspace(-4, 4, 500)
    for kernel in kernels:
        plt.plot(xs, [kernel(x) for x in xs], label=kernel.__name__)
    plt.xlim(-4, 4)
    plt.legend()
    plt.grid(True)
    plt.show()


def scale_channel(
    image: np.ndarray, ratio: float, H: int, W: int, u: Callable[[float], float]
) -> np.ndarray:
    image = image.astype(np.float64) / 255

    # create new image
    new_H = math.floor(H * ratio)
    new_W = math.floor(W * ratio)
    big_image = np.zeros((new_H, new_W))

    for j in range(new_H):
        # scale new image's coordinate to be in old image
        y = j * (1 / ratio) + 2
        # we separate x and y to integer and fractional parts
        iy = int(y)
        # ix and iy are essentially the closest original pixels
        # as all the old pixels are in integer positions
        # decx and decy as the fractional parts are then the distances
        # to the original pixels on the left and above
        decy = iy - y
        for i in range(new_W):
            x = i * (1 / ratio) + 2
            ix = int(x)
            decx = ix - x

            pix = sum(
                sum(
                    image[iy + M, ix + L] * u(decx + L) * u(decy + M)
                    for L in range(-1, 2 + 1)
                )
                for M in range(-1, 2 + 1)
            )

            # we limit results to [0, 1] because bicubic interpolation
            # can produce pixel values outside the original range
            big_image[j, i] = max(min(1, pix), 0)

    return (big_image * 255).astype(np.uint8)


def main(in_file: pathlib.Path, out_file: pathlib.Path, ratio: float):
    im_data = cv.imread(str(in_file))

<<<<<<< HEAD
=======
    # because plt uses rgb
>>>>>>> 18e9a1f9
    im_data = cv.cvtColor(im_data, cv.COLOR_RGB2BGR)

    start = time.perf_counter()
    print("Scaling image...")

    # plot_kernels(bicubic, l, nn, lanczos, mitchell_nervali(B=0, C=0.75))

    H, W, C = im_data.shape

    # pad by 2 px
    im_data_p = cv.copyMakeBorder(im_data, 2, 2, 2, 2, cv.BORDER_REFLECT)

    channels = cv.split(im_data_p)

    out_im_data: np.ndarray = np.zeros(1)

    # change kernel here
    kernel_to_use: Callable[[float], float] = bicubic

    # scaling images with big sizes can take a long time
    # and with how slow this implementation is
    # it makes sense to scale each channel separately at the same time

    # https://github.com/python/cpython/issues/66587
    with concurrent.futures.ProcessPoolExecutor(max_workers=C) as executor:
        out_im_data = cv.merge(
            list(
                executor.map(
                    scale_channel,
                    channels,
                    repeat(ratio),
                    repeat(H),
                    repeat(W),
                    repeat(kernel_to_use),
                )
            )
        )

    print(f"Finished scaling in {time.perf_counter() - start} seconds")

    plt.imshow(out_im_data)
    plt.show()

    # print(im_data.min(), im_data.max(), im_data.dtype, im_data.shape)
    # print(out_im_data.min(), out_im_data.max(), out_im_data.dtype, out_im_data.shape)
    proper_cv = cv.resize(im_data, None, None, ratio, ratio, cv.INTER_CUBIC)
    proper_skimage = skimage.util.img_as_ubyte(
        skimage.transform.rescale(im_data, ratio, channel_axis=-1, order=3)
    )
    # # print(proper.min(), proper.max(), proper.dtype, proper.shape)

    fig, ax = plt.subplots(nrows=4, ncols=2)
    ax[0, 0].imshow(im_data)
    ax[0, 0].set_title("Original")
    ax[0, 1].imshow(out_im_data)
    ax[0, 1].set_title("My scale")

    ax[1, 0].set_title("Proper OpenCV")
    ax[1, 0].imshow(proper_cv)
    ax[1, 1].set_title("Proper Skimage")
    ax[1, 1].imshow(proper_cv)

    print("my scale vs proper_cv psnr:", cv.PSNR(out_im_data, proper_cv))

    ax[2, 0].set_title("Absdiff OpenCV vs My")
    diffy_cv = cv.absdiff(out_im_data, proper_cv)
    ax[2, 0].imshow(diffy_cv)
    ax[2, 1].set_title("Absdiff Skimage vs My")
    diffy_skimage = cv.absdiff(out_im_data, proper_skimage)
    ax[2, 1].imshow(diffy_skimage)

    ax[3, 1].set_title("Absdiff CV vs Skimage")
    ax[3, 1].imshow(cv.absdiff(proper_cv, proper_skimage))
    ax[3, 0].set_title("Absdiff CV vs Skimage")
    ax[3, 0].imshow(cv.absdiff(proper_cv, proper_skimage))

    print("diffy_cv", diffy_cv.min(), diffy_cv.max(), diffy_cv.dtype, diffy_cv.shape)
    print(
        "diffy_skimage",
        diffy_skimage.min(),
        diffy_skimage.max(),
        diffy_skimage.dtype,
        diffy_skimage.shape,
    )
    print(
        "proper_skimage vs proper_opencv psnr:",
        cv.PSNR(out_im_data, proper_cv),
        cv.absdiff(proper_cv, proper_skimage).max(),
    )
    plt.show()


if __name__ == "__main__":
    arg_parser = argparse.ArgumentParser(
        prog="Python bicubic interpolation",
        description="This program implements the bicubic convolution interpolation image scaling algorithm.",
    )
    arg_parser.add_argument("in_file", type=pathlib.Path)
    arg_parser.add_argument("scaling_ratio", type=float, nargs="?", default=2.0)
    arg_parser.add_argument("out_file", type=pathlib.Path, nargs="?")

    args = arg_parser.parse_args()

    main(args.in_file, args.out_file, args.scaling_ratio)<|MERGE_RESOLUTION|>--- conflicted
+++ resolved
@@ -140,10 +140,7 @@
 def main(in_file: pathlib.Path, out_file: pathlib.Path, ratio: float):
     im_data = cv.imread(str(in_file))
 
-<<<<<<< HEAD
-=======
     # because plt uses rgb
->>>>>>> 18e9a1f9
     im_data = cv.cvtColor(im_data, cv.COLOR_RGB2BGR)
 
     start = time.perf_counter()
